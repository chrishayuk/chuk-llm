[build-system]
requires = ["setuptools>=61.0", "wheel"]
build-backend = "setuptools.build_meta"

[project]
name = "chuk-llm"
<<<<<<< HEAD
version = "0.15.1"
=======
version = "0.16.2"
>>>>>>> a240a538
description = "A unified, production-ready Python library for Large Language Model (LLM) providers with real-time streaming, function calling, middleware support, automatic session tracking, dynamic model discovery, and intelligent system prompt generation."
readme = "README.md"
authors = [
  { name = "Chris Hay", email = "chrishayuk@somejunkmailbox.com" }
]
maintainers = [
  { name = "Chris Hay", email = "chrishayuk@somejunkmailbox.com" }
]
license = { text = "MIT" }
requires-python = ">=3.11"
classifiers = [
    "Development Status :: 4 - Beta",
    "Intended Audience :: Developers",
    "License :: OSI Approved :: MIT License",
    "Operating System :: OS Independent",
    "Programming Language :: Python :: 3",
    "Programming Language :: Python :: 3.11",
    "Programming Language :: Python :: 3.12",
    "Topic :: Software Development :: Libraries :: Python Modules",
    "Topic :: Scientific/Engineering :: Artificial Intelligence",
    "Typing :: Typed",
]
keywords = [
    "llm",
    "ai",
    "openai",
    "anthropic",
    "claude",
    "gpt",
    "gemini",
    "ollama",
    "streaming",
    "async",
    "machine-learning",
]

dependencies = [
    "aiohttp>=3.12.15",
    "anthropic>=0.62.0",
    "asyncio>=4.0.0",
    "chuk-ai-session-manager>=0.7",
    "google-genai>=1.29.0",
    "groq>=0.25.0",
    "httpx>=0.28.1",
    "ibm-watsonx-ai>=1.3.30",
    "jinja2>=3.1.6",
    "mistralai>=1.9.3",
    "ollama>=0.5.3",
    "openai>=1.79.0",
    "python-dotenv>=1.1.0",
    "pyyaml>=6.0.2",
    "tiktoken>=0.11.0",
    "transformers>=4.53.2",
    "ujson>=5.11.0",
]

[project.urls]
Homepage = "https://github.com/chrishayuk/chuk-llm"
Documentation = "https://github.com/chrishayuk/chuk-llm#readme"
Repository = "https://github.com/chrishayuk/chuk-llm.git"
Issues = "https://github.com/chrishayuk/chuk-llm/issues"
Changelog = "https://github.com/chrishayuk/chuk-llm/releases"
[project.optional-dependencies]
# Redis support for persistent session storage
redis = [
    "chuk-ai-session-manager[redis]>=0.7",
]
watsonx = ["ibm-watsonx-ai", "jinja2>=3.1.6", "transformers>=4.53.2"]

# Enhanced CLI experience
cli = [
    "rich>=14.0.0",
]

# Development dependencies
dev = [
    "pytest-asyncio>=0.26.0",
    "pytest>=8.3.5",
    "pytest-cov>=6.1.1",
    "rich>=14.0.0",
    "orjson>=3.10.0",
    "ujson>=5.10.0",
]

# All optional features
all = [
    "chuk-ai-session-manager[redis]>=0.7",
    "rich>=14.0.0",
]

[tool.setuptools.packages.find]
where = ["src"]
include = ["chuk_llm*"]

# CRITICAL: Include package data files (YAML configurations)
[tool.setuptools.package-data]
chuk_llm = ["*.yaml", "*.yml"]

[tool.pytest.ini_options]
# Changed from strict to auto mode to avoid fixture warnings
asyncio_mode = "auto"
asyncio_default_fixture_loop_scope = "function"
asyncio_default_test_loop_scope = "function"
testpaths = ["tests"]
python_files = "test_*.py"
norecursedirs = ["src", ".git", ".tox", "dist", "build", "*.egg"]
markers = [
    "asyncio: mark a test as an async test",
    "slow: mark test as slow",
    "integration: mark test as integration test",
]
addopts = [
    "--cov=chuk_llm",
    "--tb=short",
    "-v",
    "--disable-warnings",  # This will suppress most warnings
]

# CLI entry point
[project.scripts]
chuk-llm = "chuk_llm.cli:main"

[dependency-groups]
dev = [
    "pytest-asyncio>=0.26.0",
    "pytest>=8.3.5",
    "pytest-cov>=6.1.1",
    "rich>=14.0.0",
    "pillow",
    "mypy>=1.14.0",
    "ruff>=0.8.0",
    "black>=24.10.0",
    "isort>=5.13.0",
    "pre-commit>=4.0.0",
    "twine>=6.0.0",
    "build>=1.2.0",
    "types-PyYAML>=6.0.0",
    "types-requests>=2.31.0",
]

[tool.ruff]
line-length = 88
target-version = "py311"
fix = true
exclude = [
    "tests/**/*.py",       # Exclude all test files
    "diagnostics/**/*.py", # Exclude diagnostic scripts
    "examples/**/*.py",    # Exclude example scripts
    "benchmarks/**/*.py",  # Exclude benchmark scripts
]

[tool.ruff.lint]
select = [
    "E",    # pycodestyle errors
    "W",    # pycodestyle warnings
    "F",    # pyflakes
    "I",    # isort
    "B",    # flake8-bugbear
    "C4",   # flake8-comprehensions
    "UP",   # pyupgrade
    "N",    # pep8-naming
    "SIM",  # flake8-simplify
]
ignore = [
    "E501",  # line too long (handled by formatter)
    "B008",  # do not perform function calls in argument defaults
    "B905",  # zip() without an explicit strict= parameter
    "SIM102",  # Allow nested if statements for complex logic
    "SIM103",  # Allow explicit return False for clarity
]

[tool.ruff.lint.isort]
known-first-party = ["chuk_llm"]

[tool.ruff.lint.per-file-ignores]
# Additional ignores for specific patterns if needed
"tests/**/*.py" = ["F401", "F403", "E402", "E722"]  # Allow unused imports and bare except in tests
"diagnostics/**/*.py" = ["F401", "F403", "E402", "E722", "B904"]  # Allow diagnostic testing patterns
"examples/**/*.py" = ["F401", "E402"]  # Allow import testing in examples
"benchmarks/**/*.py" = ["C901"]  # Allow complex functions in benchmarks

[tool.black]
line-length = 88
target-version = ['py311', 'py312']
include = '\.pyi?$'

[tool.isort]
profile = "black"
line_length = 88
known_first_party = ["chuk_llm"]
skip_gitignore = true

[tool.mypy]
python_version = "3.11"
plugins = ["pydantic.mypy"]
warn_return_any = false  # Too many dynamic returns
warn_unused_configs = true
disallow_untyped_defs = false
ignore_missing_imports = true
no_implicit_optional = false  # Allow implicit Optional
warn_redundant_casts = false
warn_unused_ignores = false
warn_no_return = true
check_untyped_defs = true
allow_untyped_calls = true
allow_untyped_decorators = true
exclude = [
    "tests/",
    "diagnostics/",
    "examples/",
    "benchmarks/",
]

[[tool.mypy.overrides]]
module = [
    "chuk_llm.api.providers",  # Dynamic function generation
    "chuk_llm.llm.__init__",   # Complex conditional imports
    "chuk_llm.api.core",       # Complex async patterns
    "chuk_llm.api.conversation",  # Dynamic conversation management
    "chuk_llm.api.show_info",  # Display utilities
    "chuk_llm.cli",            # CLI with dynamic imports
]
ignore_errors = true

[[tool.mypy.overrides]]
module = [
    "chuk_llm.llm.providers.*",  # Provider-specific implementations
    "chuk_llm.llm.discovery.*",  # Dynamic discovery
]
disable_error_code = ["assignment", "attr-defined", "misc"]<|MERGE_RESOLUTION|>--- conflicted
+++ resolved
@@ -4,11 +4,7 @@
 
 [project]
 name = "chuk-llm"
-<<<<<<< HEAD
-version = "0.15.1"
-=======
 version = "0.16.2"
->>>>>>> a240a538
 description = "A unified, production-ready Python library for Large Language Model (LLM) providers with real-time streaming, function calling, middleware support, automatic session tracking, dynamic model discovery, and intelligent system prompt generation."
 readme = "README.md"
 authors = [
